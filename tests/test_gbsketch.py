--- conflicted
+++ resolved
@@ -493,7 +493,6 @@
             permissions = stat.filemode(external_attr)
             print(f"File: {zip_info.filename}, Permissions: {permissions}")
             # check permissions are 644 (rw-r--r--)
-<<<<<<< HEAD
             assert external_attr == 0o644
 
 
@@ -542,6 +541,3 @@
         assert moltype == "protein"
         assert download_filename == "GCA_000175535.1_protein.faa.gz"
         assert url == "https://ftp.ncbi.nlm.nih.gov/genomes/all/GCA/000/175/535/GCA_000175535.1_ASM17553v1/GCA_000175535.1_ASM17553v1_protein.faa.gz"
-=======
-            assert external_attr == 0o644
->>>>>>> 99eeed40
